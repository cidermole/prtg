--- conflicted
+++ resolved
@@ -11,8 +11,4 @@
  app/prtg \
  app/tests \
  app/.pylintrc \
-<<<<<<< HEAD
- app/pip/3.4/app/requirements.txt \
-=======
->>>>>>> 90ee6a89
  LICENSE